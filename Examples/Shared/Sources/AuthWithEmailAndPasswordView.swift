//
//  AuthWithEmailAndPasswordView.swift
//  Examples
//
//  Created by Guilherme Souza on 24/10/22.
//

import GoTrue
import SwiftUI

struct AuthWithEmailAndPasswordView: View {
  @Environment(\.goTrueClient) private var client

  @State private var email = ""
  @State private var password = ""
  @State private var error: Error?
  @State private var isLoading: Bool = false

  var body: some View {
      LoadingView(isShowing: $isLoading) {
          Form {
              Section {
                  TextField("Email", text: $email)
                      .keyboardType(.emailAddress)
                      .textContentType(.emailAddress)
                      .autocorrectionDisabled()
                      .textInputAutocapitalization(.never)
                  SecureField("Password", text: $password)
                      .textContentType(.password)
              }
              
              Section {
                  Button("Sign in") {
                      signInButtonTapped()
                  }
                  
                  Button("Sign up") {
                      signUpButtonTapped()
                  }
              }
              
              if let error {
                  Section {
                      Text(error.localizedDescription)
                          .foregroundColor(.red)
                  }
              }
          }
      }
  }

  private func signInButtonTapped() {
      isLoading = true
    Task {
<<<<<<< HEAD
        do {
            self.error = nil
            try await client.signIn(email: email, password: password)
        } catch {
            self.error = error
        }
        isLoading = false
=======
      do {
        error = nil
        try await client.signIn(email: email, password: password)
      } catch {
        self.error = error
      }
>>>>>>> b4aa56b4
    }
  }

  private func signUpButtonTapped() {
      isLoading = true
    Task {
<<<<<<< HEAD
        do {
            self.error = nil
            try await client.signUp(email: email, password: password)
        } catch {
            self.error = error
        }
        isLoading = false
=======
      do {
        error = nil
        try await client.signUp(email: email, password: password)
      } catch {
        self.error = error
      }
>>>>>>> b4aa56b4
    }
  }
}

struct AuthWithEmailAndPasswordView_Previews: PreviewProvider {
  static var previews: some View {
    AuthWithEmailAndPasswordView()
  }
}<|MERGE_RESOLUTION|>--- conflicted
+++ resolved
@@ -52,44 +52,24 @@
   private func signInButtonTapped() {
       isLoading = true
     Task {
-<<<<<<< HEAD
-        do {
-            self.error = nil
-            try await client.signIn(email: email, password: password)
-        } catch {
-            self.error = error
-        }
-        isLoading = false
-=======
       do {
         error = nil
         try await client.signIn(email: email, password: password)
       } catch {
         self.error = error
       }
->>>>>>> b4aa56b4
     }
   }
 
   private func signUpButtonTapped() {
       isLoading = true
     Task {
-<<<<<<< HEAD
-        do {
-            self.error = nil
-            try await client.signUp(email: email, password: password)
-        } catch {
-            self.error = error
-        }
-        isLoading = false
-=======
       do {
         error = nil
         try await client.signUp(email: email, password: password)
       } catch {
         self.error = error
       }
->>>>>>> b4aa56b4
     }
   }
 }
